--- conflicted
+++ resolved
@@ -17,11 +17,7 @@
      * @tparam TValue   Coordinate type (must be signed)
      * @tparam TIndex   Index type (must be signed)
      */
-<<<<<<< HEAD
-    template<typename TValue, typename TIndex = int>
-=======
     template <typename TValue, typename TIndex = signed long long int>
->>>>>>> 3de940e1
     struct Interval
     {
         static_assert(std::is_signed<TValue>::value, "Coordinate type must be signed");
@@ -32,12 +28,8 @@
 
         value_t start = 0;  ///< Interval start
         value_t end   = 0;  ///< Interval end + 1
-<<<<<<< HEAD
         value_t step  = 1;
-        index_t index = 0;  ///< Storage index where start the interval's content.
-=======
         index_t index = 0;  ///< Storage index so that interval's content start at @a index + @a start
->>>>>>> 3de940e1
 
         Interval() = default;
 
