// Copyright 2018-2025 the samurai's authors
// SPDX-License-Identifier:  BSD-3-Clause

#include <math.h>
#include <vector>

#include <CLI/CLI.hpp>

#include <samurai/bc.hpp>
#include <samurai/field.hpp>
#include <samurai/io/hdf5.hpp>
#include <samurai/mr/adapt.hpp>
#include <samurai/mr/mesh.hpp>
#include <samurai/reconstruction.hpp>
#include <samurai/samurai.hpp>

#include <samurai/load_balancing.hpp>
#include <samurai/load_balancing_diffusion.hpp>
#include <samurai/load_balancing_diffusion_interval.hpp>
#include <samurai/load_balancing_force.hpp>
#include <samurai/load_balancing_life.hpp>
#include <samurai/load_balancing_sfc.hpp>
#include <samurai/load_balancing_void.hpp>
#include <samurai/timers.hpp>

double gm = 1.4; // Gas constant

template <class Config>
auto init_f(samurai::MRMesh<Config>& mesh, int config, double lambda)
{
    constexpr std::size_t nvel = 16;
    using mesh_id_t            = typename samurai::MRMesh<Config>::mesh_id_t;

    auto f = samurai::make_vector_field<double, nvel>("f", mesh);
    f.fill(0);

    samurai::for_each_cell(
        mesh[mesh_id_t::cells],
        [&](auto& cell)
        {
            auto center = cell.center();
            auto x      = center[0];
            auto y      = center[1];

            double rho = 1.0; // Density
            double qx  = 0.0; // x-momentum
            double qy  = 0.0; // y-momentum
            double e   = 0.0;
            double p   = 1.0;

            std::array<double, 4> rho_quad, u_x_quad, u_y_quad, p_quad;

            switch (config)
            {
                case 11:
                {
                    rho_quad = {0.8, 0.5313, 0.5313, 1.};
                    u_x_quad = {0.1, 0.8276, 0.1, 0.1};
                    u_y_quad = {0., 0., 0.7276, 0.0};
                    p_quad   = {0.4, 0.4, 0.4, 1.};
                    break;
                }
                case 12:
                {
                    rho_quad = {0.8, 1., 1., 0.5313};
                    u_x_quad = {0., 0.7276, 0., 0.0};
                    u_y_quad = {0., 0., 0.7276, 0.0};
                    p_quad   = {1., 1., 1., 0.4};
                    break;
                }
                case 17:
                {
                    rho_quad = {1.0625, 2., 0.5197, 1.};
                    u_x_quad = {0., 0., 0., 0.0};
                    u_y_quad = {0.2145, -0.3, -1.1259, 0.0};
                    p_quad   = {0.4, 1., 0.4, 1.5};
                    break;
                }
                case 3:
                {
                    rho_quad = {0.138, 0.5323, 0.5323, 1.5};
                    u_x_quad = {1.206, 1.206, 0., 0.0};
                    u_y_quad = {1.206, 0., 1.206, 0.0};
                    p_quad   = {0.029, 0.3, 0.3, 1.5};
                    break;
                }
                default:
                {
                    rho_quad = {0.8, 1., 1., 0.5313};
                    u_x_quad = {0., 0.7276, 0., 0.0};
                    u_y_quad = {0., 0., 0.7276, 0.0};
                    p_quad   = {1., 1., 1., 0.4};
                }
            }

            if (x < 0.5)
            {
                if (y < 0.5)
                {
                    rho = rho_quad[0];
                    qx  = rho * u_x_quad[0];
                    qy  = rho * u_y_quad[0];
                    p   = p_quad[0];
                }
                else
                {
                    rho = rho_quad[1];
                    qx  = rho * u_x_quad[1];
                    qy  = rho * u_y_quad[1];
                    p   = p_quad[1];
                }
            }
            else
            {
                if (y < 0.5)
                {
                    rho = rho_quad[2];
                    qx  = rho * u_x_quad[2];
                    qy  = rho * u_y_quad[2];
                    p   = p_quad[2];
                }
                else
                {
                    rho = rho_quad[3];
                    qx  = rho * u_x_quad[3];
                    qy  = rho * u_y_quad[3];
                    p   = p_quad[3];
                }
            }

            e = p / (gm - 1.) + 0.5 * (qx * qx + qy * qy) / rho;

            // Conserved momenti
            double m0_0 = rho;
            double m1_0 = qx;
            double m2_0 = qy;
            double m3_0 = e;

            // Non conserved at equilibrium
            double m0_1 = m1_0;
            double m0_2 = m2_0;
            double m0_3 = 0.0;

            double m1_1 = (3. / 2. - gm / 2.) * (m1_0 * m1_0) / (m0_0) + (1. / 2. - gm / 2.) * (m2_0 * m2_0) / (m0_0) + (gm - 1.) * m3_0;
            double m1_2 = m1_0 * m2_0 / m0_0;
            double m1_3 = 0.0;

            double m2_1 = m1_0 * m2_0 / m0_0;

            double m2_2 = (3. / 2. - gm / 2.) * (m2_0 * m2_0) / (m0_0) + (1. / 2. - gm / 2.) * (m1_0 * m1_0) / (m0_0) + (gm - 1.) * m3_0;
            double m2_3 = 0.0;

            double m3_1 = gm * (m1_0 * m3_0) / (m0_0) - (gm / 2. - 1. / 2.) * (m1_0 * m1_0 * m1_0) / (m0_0 * m0_0)
                        - (gm / 2. - 1. / 2.) * (m1_0 * m2_0 * m2_0) / (m0_0 * m0_0);
            double m3_2 = gm * (m2_0 * m3_0) / (m0_0) - (gm / 2. - 1. / 2.) * (m2_0 * m2_0 * m2_0) / (m0_0 * m0_0)
                        - (gm / 2. - 1. / 2.) * (m2_0 * m1_0 * m1_0) / (m0_0 * m0_0);
            double m3_3 = 0.0;

            // We come back to the distributions
            f[cell][0] = .25 * m0_0 + .5 / lambda * (m0_1) + .25 / (lambda * lambda) * m0_3;
            f[cell][1] = .25 * m0_0 + .5 / lambda * (m0_2)-.25 / (lambda * lambda) * m0_3;
            f[cell][2] = .25 * m0_0 - .5 / lambda * (m0_1) + .25 / (lambda * lambda) * m0_3;
            f[cell][3] = .25 * m0_0 - .5 / lambda * (m0_2)-.25 / (lambda * lambda) * m0_3;

            f[cell][4] = .25 * m1_0 + .5 / lambda * (m1_1) + .25 / (lambda * lambda) * m1_3;
            f[cell][5] = .25 * m1_0 + .5 / lambda * (m1_2)-.25 / (lambda * lambda) * m1_3;
            f[cell][6] = .25 * m1_0 - .5 / lambda * (m1_1) + .25 / (lambda * lambda) * m1_3;
            f[cell][7] = .25 * m1_0 - .5 / lambda * (m1_2)-.25 / (lambda * lambda) * m1_3;

            f[cell][8]  = .25 * m2_0 + .5 / lambda * (m2_1) + .25 / (lambda * lambda) * m2_3;
            f[cell][9]  = .25 * m2_0 + .5 / lambda * (m2_2)-.25 / (lambda * lambda) * m2_3;
            f[cell][10] = .25 * m2_0 - .5 / lambda * (m2_1) + .25 / (lambda * lambda) * m2_3;
            f[cell][11] = .25 * m2_0 - .5 / lambda * (m2_2)-.25 / (lambda * lambda) * m2_3;

            f[cell][12] = .25 * m3_0 + .5 / lambda * (m3_1) + .25 / (lambda * lambda) * m3_3;
            f[cell][13] = .25 * m3_0 + .5 / lambda * (m3_2)-.25 / (lambda * lambda) * m3_3;
            f[cell][14] = .25 * m3_0 - .5 / lambda * (m3_1) + .25 / (lambda * lambda) * m3_3;
            f[cell][15] = .25 * m3_0 - .5 / lambda * (m3_2)-.25 / (lambda * lambda) * m3_3;
        });
    return f;
}

template <class Field>
void one_time_step(Field& f,
                   const double lambda,
                   const double sq_rho,
                   const double sxy_rho,
                   const double sq_q,
                   const double sxy_q,
                   const double sq_e,
                   const double sxy_e)
{
    constexpr std::size_t nvel = Field::n_comp;
    using coord_index_t        = typename Field::interval_t::coord_index_t;

    std::size_t max_level = mesh.max_level();

    samurai::times::timers.start("ugm-step");
    samurai::update_ghost_mr(f);
    samurai::times::timers.stop("ugm-step");

    samurai::times::timers.start("field-step");
    Field new_f{"new_f", mesh};
    new_f.array().fill(0.);
    Field advected{"advected", mesh};
    advected.array().fill(0.);
    samurai::times::timers.stop("field-step");

    samurai::times::timers.start("lbm-step");
    samurai::for_each_interval(
        mesh[mesh_id_t::cells],
        [&](std::size_t level, auto& i, auto& index)
        {
            auto j      = index[0];
            auto jump   = max_level - level;
            double coef = 1. / (1 << (dim * jump));
            for (std::size_t scheme_n = 0; scheme_n < 4; ++scheme_n)
            { // We have 4 schemes
                advected(0 + 4 * scheme_n, level, i, j) = f(0 + 4 * scheme_n, level, i - 1, j);
                advected(1 + 4 * scheme_n, level, i, j) = f(1 + 4 * scheme_n, level, i, j - 1);
                advected(2 + 4 * scheme_n, level, i, j) = f(2 + 4 * scheme_n, level, i + 1, j);
                advected(3 + 4 * scheme_n, level, i, j) = f(3 + 4 * scheme_n, level, i, j + 1);

                //     advected(
                //         0 + 4 * scheme_n,
                //         level,
                //         i,
                //         j) = f(0 + 4 * scheme_n, level, i, j)
                //            + coef * samurai::portion(f, 0 + 4 * scheme_n, level, i - 1, j, jump, {(1 << jump) - 1, (1 << jump)}, {0, (1
                //            << jump)})
                //            - coef * samurai::portion(f, 0 + 4 * scheme_n, level, i, j, jump, {(1 << jump) - 1, (1 << jump)}, {0, (1 <<
                //            jump)});

                //     advected(
                //         1 + 4 * scheme_n,
                //         level,
                //         i,
                //         j) = f(1 + 4 * scheme_n, level, i, j)
                //            + coef * samurai::portion(f, 1 + 4 * scheme_n, level, i, j - 1, jump, {0, (1 << jump)}, {(1 << jump) - 1, (1
                //            << jump)})
                //            - coef * samurai::portion(f, 1 + 4 * scheme_n, level, i, j, jump, {0, (1 << jump)}, {(1 << jump) - 1, (1 <<
                //            jump)});

                //     advected(2 + 4 * scheme_n, level, i, j) = f(
                //         2 + 4 * scheme_n,
                //         level,
                //         i,
                //         j) = f(2 + 4 * scheme_n, level, i, j)
                //            + coef * samurai::portion(f, 2 + 4 * scheme_n, level, i + 1, j, jump, {0, 1}, {0, (1 << jump)})
                //            - coef * samurai::portion(f, 2 + 4 * scheme_n, level, i, j, jump, {0, 1}, {0, (1 << jump)});
                //     advected(3 + 4 * scheme_n,
                //              level,
                //              i,
                //              j) = f(3 + 4 * scheme_n, level, i, j)
                //                 + coef * samurai::portion(f, 3 + 4 * scheme_n, level, i, j + 1, jump, {0, (1 << jump)}, {0, 1})
                //                 - coef * samurai::portion(f, 3 + 4 * scheme_n, level, i, j, jump, {0, (1 << jump)}, {0, 1});
            }

            // We compute the advected momenti
            auto m0_0 = xt::eval(advected(0, level, i, j) + advected(1, level, i, j) + advected(2, level, i, j) + advected(3, level, i, j));
            auto m0_1 = xt::eval(lambda * (advected(0, level, i, j) - advected(2, level, i, j)));
            auto m0_2 = xt::eval(lambda * (advected(1, level, i, j) - advected(3, level, i, j)));
            auto m0_3 = xt::eval(
                lambda * lambda * (advected(0, level, i, j) - advected(1, level, i, j) + advected(2, level, i, j) - advected(3, level, i, j)));

            auto m1_0 = xt::eval(advected(4, level, i, j) + advected(5, level, i, j) + advected(6, level, i, j) + advected(7, level, i, j));
            auto m1_1 = xt::eval(lambda * (advected(4, level, i, j) - advected(6, level, i, j)));
            auto m1_2 = xt::eval(lambda * (advected(5, level, i, j) - advected(7, level, i, j)));
            auto m1_3 = xt::eval(
                lambda * lambda * (advected(4, level, i, j) - advected(5, level, i, j) + advected(6, level, i, j) - advected(7, level, i, j)));

            auto m2_0 = xt::eval(advected(8, level, i, j) + advected(9, level, i, j) + advected(10, level, i, j) + advected(11, level, i, j));
            auto m2_1 = xt::eval(lambda * (advected(8, level, i, j) - advected(10, level, i, j)));
            auto m2_2 = xt::eval(lambda * (advected(9, level, i, j) - advected(11, level, i, j)));
            auto m2_3 = xt::eval(
                lambda * lambda
                * (advected(8, level, i, j) - advected(9, level, i, j) + advected(10, level, i, j) - advected(11, level, i, j)));

            auto m3_0 = xt::eval(advected(12, level, i, j) + advected(13, level, i, j) + advected(14, level, i, j)
                                 + advected(15, level, i, j));
            auto m3_1 = xt::eval(lambda * (advected(12, level, i, j) - advected(14, level, i, j)));
            auto m3_2 = xt::eval(lambda * (advected(13, level, i, j) - advected(15, level, i, j)));
            auto m3_3 = xt::eval(
                lambda * lambda
                * (advected(12, level, i, j) - advected(13, level, i, j) + advected(14, level, i, j) - advected(15, level, i, j)));

            m0_1 = (1 - sq_rho) * m0_1 + sq_rho * (m1_0);
            m0_2 = (1 - sq_rho) * m0_2 + sq_rho * (m2_0);
            m0_3 = (1 - sxy_rho) * m0_3;

            m1_1 = (1 - sq_q) * m1_1
                 + sq_q * ((3. / 2. - gm / 2.) * (m1_0 * m1_0) / (m0_0) + (1. / 2. - gm / 2.) * (m2_0 * m2_0) / (m0_0) + (gm - 1.) * m3_0);
            m1_2 = (1 - sq_q) * m1_2 + sq_q * (m1_0 * m2_0 / m0_0);
            m1_3 = (1 - sxy_q) * m1_3;

            m2_1 = (1 - sq_q) * m2_1 + sq_q * (m1_0 * m2_0 / m0_0);
            m2_2 = (1 - sq_q) * m2_2
                 + sq_q * ((3. / 2. - gm / 2.) * (m2_0 * m2_0) / (m0_0) + (1. / 2. - gm / 2.) * (m1_0 * m1_0) / (m0_0) + (gm - 1.) * m3_0);
            m2_3 = (1 - sxy_q) * m2_3;

            m3_1 = (1 - sq_e) * m3_1
                 + sq_e
                       * (gm * (m1_0 * m3_0) / (m0_0) - (gm / 2. - 1. / 2.) * (m1_0 * m1_0 * m1_0) / (m0_0 * m0_0)
                          - (gm / 2. - 1. / 2.) * (m1_0 * m2_0 * m2_0) / (m0_0 * m0_0));
            m3_2 = (1 - sq_e) * m3_2
                 + sq_e
                       * (gm * (m2_0 * m3_0) / (m0_0) - (gm / 2. - 1. / 2.) * (m2_0 * m2_0 * m2_0) / (m0_0 * m0_0)
                          - (gm / 2. - 1. / 2.) * (m2_0 * m1_0 * m1_0) / (m0_0 * m0_0));
            m3_3 = (1 - sxy_e) * m3_3;

            new_f(0, level, i, j) = .25 * m0_0 + .5 / lambda * (m0_1) + .25 / (lambda * lambda) * m0_3;
            new_f(1, level, i, j) = .25 * m0_0 + .5 / lambda * (m0_2)-.25 / (lambda * lambda) * m0_3;
            new_f(2, level, i, j) = .25 * m0_0 - .5 / lambda * (m0_1) + .25 / (lambda * lambda) * m0_3;
            new_f(3, level, i, j) = .25 * m0_0 - .5 / lambda * (m0_2)-.25 / (lambda * lambda) * m0_3;

            new_f(4, level, i, j) = .25 * m1_0 + .5 / lambda * (m1_1) + .25 / (lambda * lambda) * m1_3;
            new_f(5, level, i, j) = .25 * m1_0 + .5 / lambda * (m1_2)-.25 / (lambda * lambda) * m1_3;
            new_f(6, level, i, j) = .25 * m1_0 - .5 / lambda * (m1_1) + .25 / (lambda * lambda) * m1_3;
            new_f(7, level, i, j) = .25 * m1_0 - .5 / lambda * (m1_2)-.25 / (lambda * lambda) * m1_3;

            new_f(8, level, i, j)  = .25 * m2_0 + .5 / lambda * (m2_1) + .25 / (lambda * lambda) * m2_3;
            new_f(9, level, i, j)  = .25 * m2_0 + .5 / lambda * (m2_2)-.25 / (lambda * lambda) * m2_3;
            new_f(10, level, i, j) = .25 * m2_0 - .5 / lambda * (m2_1) + .25 / (lambda * lambda) * m2_3;
            new_f(11, level, i, j) = .25 * m2_0 - .5 / lambda * (m2_2)-.25 / (lambda * lambda) * m2_3;

            new_f(12, level, i, j) = .25 * m3_0 + .5 / lambda * (m3_1) + .25 / (lambda * lambda) * m3_3;
            new_f(13, level, i, j) = .25 * m3_0 + .5 / lambda * (m3_2)-.25 / (lambda * lambda) * m3_3;
            new_f(14, level, i, j) = .25 * m3_0 - .5 / lambda * (m3_1) + .25 / (lambda * lambda) * m3_3;
            new_f(15, level, i, j) = .25 * m3_0 - .5 / lambda * (m3_2)-.25 / (lambda * lambda) * m3_3;
        });

    samurai::times::timers.stop("lbm-step");

    std::swap(f.array(), new_f.array());
}

template <class Field>
void save_solution(Field& f, double eps, std::size_t ite, std::size_t freq_out, std::string ext = "")
{
    using value_t = typename Field::value_type;

    if (ite % freq_out != 0)
    {
        return;
    }

<<<<<<< HEAD
    auto& mesh = f.mesh();
=======
>>>>>>> 89236cad
    auto level = samurai::make_scalar_field<std::size_t>("level", mesh);
    auto rho   = samurai::make_scalar_field<value_t>("rho", mesh);
    auto qx    = samurai::make_scalar_field<value_t>("qx", mesh);
    auto qy    = samurai::make_scalar_field<value_t>("qy", mesh);
    auto e     = samurai::make_scalar_field<value_t>("e", mesh);
    auto s     = samurai::make_scalar_field<value_t>("entropy", mesh);

    samurai::for_each_cell(mesh,
                           [&](auto& cell)
                           {
                               level[cell] = cell.level;
                               rho[cell]   = f[cell][0] + f[cell][1] + f[cell][2] + f[cell][3];
                               qx[cell]    = f[cell][4] + f[cell][5] + f[cell][6] + f[cell][7];
                               qy[cell]    = f[cell][8] + f[cell][9] + f[cell][10] + f[cell][11];
                               e[cell]     = f[cell][12] + f[cell][13] + f[cell][14] + f[cell][15];

                               // Computing the entropy with multiplicative constant 1 and additive
                               // constant 0
                               auto p  = (gm - 1.) * (e[cell] - .5 * (std::pow(qx[cell], 2.) + std::pow(qy[cell], 2.)) / rho[cell]);
                               s[cell] = std::log(p / std::pow(rho[cell], gm));
                           });

    samurai::save(str.str().data(), mesh, rho, qx, qy, e, s, f, level);
}

// Attention : the number 2 as second template parameter does not mean
// that we are dealing with two fields!!!!
template <class Field, class interval_t, class ordinates_t, class ordinates_t_bis>
xt::xtensor<double, 2>
prediction_all(const Field& f,
               std::size_t level_g,
               std::size_t level,
               const interval_t& k,
               const ordinates_t& h,
               std::map<std::tuple<std::size_t, std::size_t, interval_t, ordinates_t_bis>, xt::xtensor<double, 2>>& mem_map)
{
    // That is used to employ _ with xtensor
    using namespace xt::placeholders;

    // mem_map.clear(); // To be activated if we want to avoid memoization
    auto it = mem_map.find({level_g, level, k, h});

    if (it != mem_map.end() && k.size() == (std::get<2>(it->first)).size())
    {
        return it->second;
    }
    else
    {
        auto mesh       = f.mesh();
        using mesh_id_t = typename decltype(mesh)::mesh_id_t;

        // We put only the size in x (k.size()) because in y we only have slices
        // of size 1. The second term (1) should be adapted according to the
        // number of fields that we have.
        std::vector<std::size_t> shape_x = {k.size(), 16};
        xt::xtensor<double, 2> out       = xt::empty<double>(shape_x);
        auto mask                        = mesh.exists(mesh_id_t::cells_and_ghosts,
                                level_g + level,
                                k,
                                h); // Check if we are on a leaf or a ghost (CHECK IF IT IS OK)
        xt::xtensor<double, 2> mask_all  = xt::empty<double>(shape_x);

        for (int h_field = 0; h_field < 16; ++h_field)
        {
            xt::view(mask_all, xt::all(), h_field) = mask;
        }

        if (xt::all(mask)) // Recursion finished
        {
            return xt::eval(f(0, 16, level_g + level, k, h));
        }

        // If we cannot stop here
        auto kg                    = k >> 1;
        kg.step                    = 1;
        xt::xtensor<double, 2> val = xt::empty<double>(shape_x);
        /*
        --------------------
        NW   |   N   |   NE
        --------------------
         W   | EARTH |   E
        --------------------
        SW   |   S   |   SE
        --------------------
        */

        auto earth = xt::eval(prediction_all(f, level_g, level - 1, kg, (h >> 1), mem_map));
        auto W     = xt::eval(prediction_all(f, level_g, level - 1, kg - 1, (h >> 1), mem_map));
        auto E     = xt::eval(prediction_all(f, level_g, level - 1, kg + 1, (h >> 1), mem_map));
        auto S     = xt::eval(prediction_all(f, level_g, level - 1, kg, (h >> 1) - 1, mem_map));
        auto N     = xt::eval(prediction_all(f, level_g, level - 1, kg, (h >> 1) + 1, mem_map));
        auto SW    = xt::eval(prediction_all(f, level_g, level - 1, kg - 1, (h >> 1) - 1, mem_map));
        auto SE    = xt::eval(prediction_all(f, level_g, level - 1, kg + 1, (h >> 1) - 1, mem_map));
        auto NW    = xt::eval(prediction_all(f, level_g, level - 1, kg - 1, (h >> 1) + 1, mem_map));
        auto NE    = xt::eval(prediction_all(f, level_g, level - 1, kg + 1, (h >> 1) + 1, mem_map));

        // This is to deal with odd/even indices in the x direction
        std::size_t start_even = (k.start & 1) ? 1 : 0;
        std::size_t start_odd  = (k.start & 1) ? 0 : 1;
        std::size_t end_even   = (k.end & 1) ? kg.size() : kg.size() - 1;
        std::size_t end_odd    = (k.end & 1) ? kg.size() - 1 : kg.size();

        int delta_y    = (h & 1) ? 1 : 0;
        int m1_delta_y = (delta_y == 0) ? 1 : -1; // (-1)^(delta_y)

        xt::view(val, xt::range(start_even, _, 2)) = xt::view(
            earth + 1. / 8 * (W - E) + 1. / 8 * m1_delta_y * (S - N) - 1. / 64 * m1_delta_y * (NE - NW - SE + SW),
            xt::range(start_even, _));
        xt::view(val, xt::range(start_odd, _, 2)) = xt::view(
            earth - 1. / 8 * (W - E) + 1. / 8 * m1_delta_y * (S - N) + 1. / 64 * m1_delta_y * (NE - NW - SE + SW),
            xt::range(_, end_odd));

        xt::masked_view(out, !mask_all) = xt::masked_view(val, !mask_all);

        for (int k_mask = 0, k_int = k.start; k_int < k.end; ++k_mask, ++k_int)
        {
            if (mask[k_mask])
            {
                xt::view(out, k_mask) = xt::view(f(0, 16, level_g + level, {k_int, k_int + 1}, h), 0);
            }
        }

        // It is crucial to use insert and not [] in order not to update the
        // value in case of duplicated (same key)
        mem_map.insert(std::make_pair(std::tuple<std::size_t, std::size_t, interval_t, ordinates_t_bis>{level_g, level, k, h}, out));
        return out;
    }
}

template <class Field, class FieldFull, class Func>
double compute_error(Field& f, FieldFull& f_full, Func&& update_bc_for_level)
{
    constexpr std::size_t nvel = Field::n_comp;
    using value_t              = typename Field::value_type;

    auto mesh       = f.mesh();
    using mesh_id_t = typename decltype(mesh)::mesh_id_t;

    auto min_level = mesh.min_level();
    auto max_level = mesh.max_level();

    auto init_mesh = f_full.mesh();

    samurai::update_ghost_mr(f, std::forward<Func>(update_bc_for_level));

    auto f_reconstructed = samurai::make_vector_field<value_t, nvel>("f_reconstructed", init_mesh);
    f_reconstructed.fill(0.);

    // For memoization
    using interval_t  = typename Field::interval_t;   // Type in X
    using ordinates_t = typename interval_t::index_t; // Type in Y
    std::map<std::tuple<std::size_t, std::size_t, interval_t, ordinates_t>, xt::xtensor<double, 2>> memoization_map;
    memoization_map.clear();

    double error = 0.;
    double norm  = 0.;
    double dx    = 1. / (1 << max_level);

    for (std::size_t level = 0; level <= max_level; ++level)
    {
        auto leaves_on_finest = samurai::intersection(mesh[mesh_id_t::cells][level], mesh[mesh_id_t::cells][level]);

        leaves_on_finest.on(max_level)(
            [&](auto& interval, auto& index)
            {
                auto k = interval;
                auto h = index[0];

                f_reconstructed(max_level, k, h) = prediction_all(f, level, max_level - level, k, h, memoization_map);

                auto rho_reconstructed = f_reconstructed(0, max_level, k, h) + f_reconstructed(1, max_level, k, h)
                                       + f_reconstructed(2, max_level, k, h) + f_reconstructed(3, max_level, k, h);
                auto rho_full = f_full(0, max_level, k, h) + f_full(1, max_level, k, h) + f_full(2, max_level, k, h)
                              + f_full(3, max_level, k, h);

                error += xt::sum(xt::abs(rho_reconstructed - rho_full))[0];
                norm += xt::sum(xt::abs(rho_full))[0];
            });
    }
    return (error / norm);
}

template <class Field, class FieldFull, class Func>
void save_reconstructed(Field& f, FieldFull& f_full, Func&& update_bc_for_level, double eps, std::size_t ite, std::string ext = "")
{
    constexpr std::size_t nvel = Field::n_comp;
    using value_t              = typename Field::value_type;

    auto mesh       = f.mesh();
    using mesh_id_t = typename decltype(mesh)::mesh_id_t;

    auto min_level = mesh.min_level();
    auto max_level = mesh.max_level();

    auto init_mesh = f_full.mesh();

    samurai::update_ghost_mr(f, std::forward<Func>(update_bc_for_level));

    auto f_reconstructed = samurai::make_vector_field<value_t, nvel>("f_reconstructed", init_mesh); // To reconstruct all and
                                                                                                    // see entropy
    f_reconstructed.fill(0.);

    auto rho_reconstructed = samurai::make_scalar_field<value_t>("rho_reconstructed", init_mesh);
    auto qx_reconstructed  = samurai::make_scalar_field<value_t>("qx_reconstructed", init_mesh);
    auto qy_reconstructed  = samurai::make_scalar_field<value_t>("qy_reconstructed", init_mesh);
    auto E_reconstructed   = samurai::make_scalar_field<value_t>("E_reconstructed", init_mesh);
    auto s_reconstructed   = samurai::make_scalar_field<value_t>("s_reconstructed", init_mesh);
    auto level_            = samurai::make_scalar_field<std::size_t>("level", init_mesh);

    auto rho = samurai::make_scalar_field<value_t>("rho", init_mesh);
    auto qx  = samurai::make_scalar_field<value_t>("qx", init_mesh);
    auto qy  = samurai::make_scalar_field<value_t>("qy", init_mesh);
    auto E   = samurai::make_scalar_field<value_t>("E", init_mesh);
    auto s   = samurai::make_scalar_field<value_t>("s", init_mesh);

    // For memoization
    using interval_t  = typename Field::interval_t;   // Type in X
    using ordinates_t = typename interval_t::index_t; // Type in Y
    std::map<std::tuple<std::size_t, std::size_t, interval_t, ordinates_t>, xt::xtensor<double, 2>> memoization_map;

    memoization_map.clear();

    for (std::size_t level = 0; level <= max_level; ++level)
    {
        auto number_leaves = mesh.nb_cells(level, mesh_id_t::cells);

        auto leaves_on_finest = samurai::intersection(mesh[mesh_id_t::cells][level], mesh[mesh_id_t::cells][level]);

        leaves_on_finest.on(max_level)(
            [&](auto& interval, auto& index)
            {
                auto k = interval;
                auto h = index[0];

                f_reconstructed(max_level, k, h) = prediction_all(f, level, max_level - level, k, h, memoization_map);

                level_(max_level, k, h) = level;

                rho_reconstructed(max_level, k, h) = f_reconstructed(0, max_level, k, h) + f_reconstructed(1, max_level, k, h)
                                                   + f_reconstructed(2, max_level, k, h) + f_reconstructed(3, max_level, k, h);

                qx_reconstructed(max_level, k, h) = f_reconstructed(4, max_level, k, h) + f_reconstructed(5, max_level, k, h)
                                                  + f_reconstructed(6, max_level, k, h) + f_reconstructed(7, max_level, k, h);

                qy_reconstructed(max_level, k, h) = f_reconstructed(8, max_level, k, h) + f_reconstructed(9, max_level, k, h)
                                                  + f_reconstructed(10, max_level, k, h) + f_reconstructed(11, max_level, k, h);

                E_reconstructed(max_level, k, h) = f_reconstructed(12, max_level, k, h) + f_reconstructed(13, max_level, k, h)
                                                 + f_reconstructed(14, max_level, k, h) + f_reconstructed(15, max_level, k, h);

                s_reconstructed(max_level, k, h) = xt::log(
                    ((gm - 1.)
                     * (E_reconstructed(max_level, k, h)
                        - .5 * (xt::pow(qx_reconstructed(max_level, k, h), 2.) + xt::pow(qy_reconstructed(max_level, k, h), 2.))
                              / rho_reconstructed(max_level, k, h)))
                    / xt::pow(rho_reconstructed(max_level, k, h), gm));

                rho(max_level, k, h) = f_full(0, max_level, k, h) + f_full(1, max_level, k, h) + f_full(2, max_level, k, h)
                                     + f_full(3, max_level, k, h);

                qx(max_level, k, h) = f_full(4, max_level, k, h) + f_full(5, max_level, k, h) + f_full(6, max_level, k, h)
                                    + f_full(7, max_level, k, h);

                qy(max_level, k, h) = f_full(8, max_level, k, h) + f_full(9, max_level, k, h) + f_full(10, max_level, k, h)
                                    + f_full(11, max_level, k, h);

                E(max_level, k, h) = f_full(12, max_level, k, h) + f_full(13, max_level, k, h) + f_full(14, max_level, k, h)
                                   + f_full(15, max_level, k, h);

                s(max_level, k, h) = xt::log(
                    ((gm - 1.)
                     * (E(max_level, k, h) - .5 * (xt::pow(qx(max_level, k, h), 2.) + xt::pow(qy(max_level, k, h), 2.)) / rho(max_level, k, h)))
                    / xt::pow(rho(max_level, k, h), gm));
            });
    }

    std::stringstream str;
    str << "LBM_D2Q4_3_Euler_Reconstruction_" << ext << "_lmin_" << min_level << "_lmax-" << max_level << "_eps-" << eps << "_ite-" << ite;

    samurai::save(str.str().data(),
                  init_mesh,
                  rho_reconstructed,
                  qx_reconstructed,
                  qy_reconstructed,
                  E_reconstructed,
                  s_reconstructed,
                  rho,
                  qx,
                  qy,
                  E,
                  s,
                  level_);
}

int main(int argc, char* argv[])
{
    samurai::initialize(argc, argv);

    CLI::App app{"Multi resolution for a D2Q4 LBM scheme for the scalar advection equation"};

    std::size_t freq_out     = 1; // frequency for output in iteration
    std::size_t total_nb_ite = 100;
    int configuration        = 12;

    // Multiresolution parameters
    std::size_t min_level = 2;
    std::size_t max_level = 9;
    double mr_epsilon     = 1.e-3; // Threshold used by multiresolution
    double mr_regularity  = 2.;    // Regularity guess for multiresolution

    std::size_t nt_loadbalance = 10;

    app.add_option("--nb-ite", total_nb_ite, "number of iteration")->capture_default_str();
    app.add_option("--config", configuration, "Lax-Liu configuration")->capture_default_str();
    app.add_option("--min-level", min_level, "Minimum level of the multiresolution")->capture_default_str()->group("Multiresolution");
    app.add_option("--max-level", max_level, "Maximum level of the multiresolution")->capture_default_str()->group("Multiresolution");
    app.add_option("--nt-loadbalance", nt_loadbalance, "Maximum level of the multiresolution")->capture_default_str()->group("Multiresolution");
    app.add_option("--mr-eps", mr_epsilon, "The epsilon used by the multiresolution to adapt the mesh")
        ->capture_default_str()
        ->group("Multiresolution");
    app.add_option("--mr-reg", mr_regularity, "The regularity criteria used by the multiresolution to adapt the mesh")
        ->capture_default_str()
        ->group("Multiresolution");
    CLI11_PARSE(app, argc, argv);

    constexpr size_t dim = 2;
    using Config         = samurai::MRConfig<dim, 2, 2>;

    double lambda = 1. / 0.2; // This seems to work
    double T      = 0.25;     // 0.3;//1.2;

    double sq_rho  = 1.9;
    double sxy_rho = 1.;

    double sq_q  = 1.75;
    double sxy_q = 1.;

    double sq_e  = 1.75;
    double sxy_e = 1.;

    if (configuration == 12)
    {
        T = .25;
    }
    else
    {
        T = .3;
        // T = 0.1;
    }

    samurai::Box<double, dim> box({0, 0}, {1, 1});
    samurai::MRMesh<Config> mesh(box, min_level, max_level);

    // Initialization
    auto f = init_f(mesh, configuration, lambda); // Adaptive  scheme
    samurai::make_bc<samurai::Neumann<1>>(f, 0., 0., 0., 0., 0., 0., 0., 0., 0., 0., 0., 0., 0., 0., 0., 0.);

    double dx = 1.0 / (1 << max_level);
    double dt = dx / lambda;

    std::size_t N = static_cast<std::size_t>(T / dt);

    // SFC_LoadBalancer_interval<dim, Hilbert> balancer;
    // SFC_LoadBalancer_interval<dim, Morton> balancer;
    // Load_balancing::Life balancer;
    // Void_LoadBalancer<dim> balancer;
    Diffusion_LoadBalancer_cell<dim> balancer;
    // Diffusion_LoadBalancer_interval<dim> balancer;
    // Load_balancing::Diffusion balancer;

    auto MRadaptation = samurai::make_MRAdapt(f);

    double t = 0.;
    samurai::times::timers.start("tloop");
    for (std::size_t nt = 0; nt <= N && nt < total_nb_ite; ++nt)
    {
        std::cout << fmt::format("\n\t> Iteration {}, t: {}, dt: {} ", nt, t, dt) << std::endl;

        if (nt % nt_loadbalance == 0 && nt > 1)
        {
            samurai::times::timers.start("tloop.lb");
            balancer.load_balance(mesh, f);
            samurai::times::timers.stop("tloop.lb");
        }

        samurai::times::timers.start("tloop.MRAdaptation");
        MRadaptation(mr_epsilon, mr_regularity);
        samurai::times::timers.stop("tloop.MRAdaptation");

        samurai::times::timers.start("tloop.LBM");
        one_time_step(f, lambda, sq_rho, sxy_rho, sq_q, sxy_q, sq_e, sxy_e);
        samurai::times::timers.stop("tloop.LBM");

        samurai::times::timers.start("tloop.io");
        save_solution(f, mr_epsilon, nt, freq_out);
        samurai::times::timers.stop("tloop.io");

        t += dt;
    }
    samurai::times::timers.stop("tloop");

    samurai::finalize();
    return 0;
}<|MERGE_RESOLUTION|>--- conflicted
+++ resolved
@@ -344,10 +344,9 @@
         return;
     }
 
-<<<<<<< HEAD
+
     auto& mesh = f.mesh();
-=======
->>>>>>> 89236cad
+
     auto level = samurai::make_scalar_field<std::size_t>("level", mesh);
     auto rho   = samurai::make_scalar_field<value_t>("rho", mesh);
     auto qx    = samurai::make_scalar_field<value_t>("qx", mesh);
